# General
# see https://modmuss50.me/fabric.html
minecraft_version=19w46a
yarn_mappings=19w46a+build.2
loader_version=0.6.4+build.169

#Fabric api
fabric_version=0.4.12+build.261-1.15

# Base properties
mod_name = Creeper Spores
<<<<<<< HEAD
mod_version = 1.3.0-nightly.19w46a
=======
mod_version = 1.3.1
>>>>>>> e65cf0fb
owners = Ladysnake
maven_group = io.github.Ladysnake

#Other Dependencies
modmenu_version=1.7.10-unstable.19w35a+build.2

#Publishing
license_header = LGPL
gpl_version = 3
curseforge_id = 331636
curseforge_versions = 1.14.3; 1.14.4
release_type = release

# Sets default memory used for gradle commands. Can be overridden by user or command line properties.
# This is required to provide enough memory for the Minecraft decompilation process.
org.gradle.jvmargs = -Xmx5G

<|MERGE_RESOLUTION|>--- conflicted
+++ resolved
@@ -9,11 +9,7 @@
 
 # Base properties
 mod_name = Creeper Spores
-<<<<<<< HEAD
-mod_version = 1.3.0-nightly.19w46a
-=======
-mod_version = 1.3.1
->>>>>>> e65cf0fb
+mod_version = 1.3.1-nightly.1.15-pre3
 owners = Ladysnake
 maven_group = io.github.Ladysnake
 
