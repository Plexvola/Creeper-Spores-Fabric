--- conflicted
+++ resolved
@@ -63,11 +63,7 @@
     //optional dependency!
     modCompile "net.fabricmc.fabric-api:fabric-api:${fabric_version}"
 
-<<<<<<< HEAD
-    modRuntime curse.resolve('mobz', 2826831)
-=======
-//    modRuntime curse.resolve('mobz', 2815056)
->>>>>>> e65cf0fb
+//    modRuntime curse.resolve('mobz', 2826831)
 }
 
 license {
