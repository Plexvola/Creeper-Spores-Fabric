--- conflicted
+++ resolved
@@ -61,17 +61,12 @@
 import java.util.Random;
 import java.util.UUID;
 
-<<<<<<< HEAD
 @EnvironmentInterfaces({@EnvironmentInterface(
         value = EnvType.CLIENT,
         itf = SkinOverlayOwner.class
 )})
 public class CreeperlingEntity extends MobEntityWithAi implements SkinOverlayOwner {
-    private static final TrackedData<Boolean> CHARGED = DataTracker.registerData(CreeperEntity.class, TrackedDataHandlerRegistry.BOOLEAN);
-=======
-public class CreeperlingEntity extends MobEntityWithAi {
     private static final TrackedData<Boolean> CHARGED = DataTracker.registerData(CreeperlingEntity.class, TrackedDataHandlerRegistry.BOOLEAN);
->>>>>>> b4ebfa12
     public static final int MATURATION_TIME = 20 * 60 * 8;
 
     private int ticksInSunlight = 0;
